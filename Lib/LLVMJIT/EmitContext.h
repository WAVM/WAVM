#pragma once

#include "LLVMJITPrivate.h"
#include "WAVM/IR/Module.h"
#include "WAVM/IR/Types.h"
#include "WAVM/IR/Value.h"
#include "WAVM/RuntimeABI/RuntimeABI.h"

PUSH_DISABLE_WARNINGS_FOR_LLVM_HEADERS
#include <llvm/IR/Constant.h>
#include <llvm/IR/Constants.h>
#include <llvm/IR/IRBuilder.h>
#include <llvm/IR/Intrinsics.h>
#include <llvm/IR/Value.h>
POP_DISABLE_WARNINGS_FOR_LLVM_HEADERS

#if LLVM_VERSION_MAJOR >= 11
#define LLVM_ALIGNMENT(alignment) llvm::Align(alignment)
#elif LLVM_VERSION_MAJOR >= 10
#define LLVM_ALIGNMENT(alignment) llvm::MaybeAlign(alignment)
#else
#define LLVM_ALIGNMENT(alignment) alignment
#endif

#if LLVM_VERSION_MAJOR >= 12
#define LLVM_ELEMENT_COUNT(numElements) llvm::ElementCount::getFixed(numElements)
#define LLVM_LANE_INDEX_TYPE int
#elif LLVM_VERSION_MAJOR >= 11
#define LLVM_ELEMENT_COUNT(numElements) llvm::ElementCount(numElements, false)
#define LLVM_LANE_INDEX_TYPE int
#else
#define LLVM_ELEMENT_COUNT(numElements) ((unsigned int)(numElements))
#define LLVM_LANE_INDEX_TYPE uint32_t
#endif

#if LLVM_VERSION_MAJOR >= 12
#define LLVM_INTRINSIC_VECTOR_REDUCE_ADD llvm::Intrinsic::vector_reduce_add
#else
#define LLVM_INTRINSIC_VECTOR_REDUCE_ADD llvm::Intrinsic::experimental_vector_reduce_add
#endif

namespace WAVM { namespace LLVMJIT {
	// Code and state that is used for generating IR for both thunks and WASM functions.
	struct EmitContext
	{
		LLVMContext& llvmContext;
		llvm::IRBuilder<> irBuilder;

		llvm::Value* contextPointerVariable;

		struct MemoryInfo
		{
			llvm::Value* basePointerVariable;
			llvm::Value* endAddressVariable;
			llvm::Value* memtagBasePointerVariable;
			llvm::Value* memtagRandomBufferVariable;
		};
		std::vector<MemoryInfo> memoryInfos;

		struct TryContext
		{
			llvm::BasicBlock* unwindToBlock;
		};
		std::vector<TryContext> tryStack;
		bool isMemTagged = false;

		EmitContext(LLVMContext& inLLVMContext, const std::vector<llvm::Constant*>& inMemoryOffsets)
		: llvmContext(inLLVMContext)
		, irBuilder(inLLVMContext)
		, contextPointerVariable(nullptr)
		, memoryOffsets(inMemoryOffsets)
		{
		}

		llvm::LoadInst* loadFromUntypedPointer(llvm::Value* pointer,
											   llvm::Type* valueType,
											   U32 alignment = 1)
		{
#if LLVM_VERSION_MAJOR > 14
			auto load = ::WAVM::LLVMJIT::wavmCreateLoad(irBuilder, valueType, pointer);
#else
			auto load = ::WAVM::LLVMJIT::wavmCreateLoad(
				irBuilder,
				valueType,
				irBuilder.CreatePointerCast(pointer, valueType->getPointerTo()));
#endif
			load->setAlignment(LLVM_ALIGNMENT(alignment));
			return load;
		}

		void storeToUntypedPointer(llvm::Value* value, llvm::Value* pointer, U32 alignment = 1)
		{
#if LLVM_VERSION_MAJOR > 14
			auto store = irBuilder.CreateStore(value, pointer);
#else
			auto store = irBuilder.CreateStore(
				value, irBuilder.CreatePointerCast(pointer, value->getType()->getPointerTo()));
#endif
			store->setAlignment(LLVM_ALIGNMENT(alignment));
		}

		llvm::Value* getCompartmentAddress()
		{
			// Derive the compartment runtime data from the context address by masking off the lower
			// 31 bits.
			return irBuilder.CreateIntToPtr(
				irBuilder.CreateAnd(
					irBuilder.CreatePtrToInt(
						::WAVM::LLVMJIT::wavmCreateLoad(
							irBuilder, llvmContext.i8PtrType, contextPointerVariable),
						llvmContext.i64Type),
					emitLiteral(llvmContext, ~((U64(1) << 31) - 1))),
				llvmContext.i8PtrType);
		}

		void reloadMemoryBases()
		{
			llvm::Value* compartmentAddress = getCompartmentAddress();
			bool ismemtagged = this->isMemTagged;
			// Reload the memory base pointer and num reserved bytes values from the
			// CompartmentRuntimeData.
			for(Uptr memoryIndex = 0; memoryIndex < memoryOffsets.size(); ++memoryIndex)
			{
				MemoryInfo& memoryInfo = memoryInfos[memoryIndex];

				llvm::Constant* memoryOffset = memoryOffsets[memoryIndex];
				irBuilder.CreateStore(
					loadFromUntypedPointer(
						::WAVM::LLVMJIT::wavmCreateInBoundsGEP(
							irBuilder, llvmContext.i8Type, compartmentAddress, {memoryOffset}),
						llvmContext.i8PtrType,
						sizeof(U8*)),
					memoryInfo.basePointerVariable);

				llvm::Value* memoryNumReservedBytesOffset = llvm::ConstantExpr::getAdd(
					memoryOffset,
					emitLiteralIptr(offsetof(Runtime::MemoryRuntimeData, endAddress),
									memoryOffset->getType()));
				irBuilder.CreateStore(loadFromUntypedPointer(::WAVM::LLVMJIT::wavmCreateInBoundsGEP(
																 irBuilder,
																 llvmContext.i8Type,
																 compartmentAddress,
																 {memoryNumReservedBytesOffset}),
															 memoryOffset->getType()),
									  memoryInfo.endAddressVariable);
<<<<<<< HEAD
=======

				if(ismemtagged)
				{
					::llvm::Value* memoryTagPointerBaseOffset = ::llvm::ConstantExpr::getAdd(
						memoryOffset,
						emitLiteralIptr(offsetof(Runtime::MemoryRuntimeData, memtagBase),
										memoryOffset->getType()));
					irBuilder.CreateStore(
						loadFromUntypedPointer(
							::WAVM::LLVMJIT::wavmCreateInBoundsGEP(irBuilder,
																   llvmContext.i8Type,
																   compartmentAddress,
																   {memoryTagPointerBaseOffset}),
							memoryOffset->getType()),
						memoryInfo.memtagBasePointerVariable);

					::llvm::Value* memtagRandomBufferOffset = ::llvm::ConstantExpr::getAdd(
						memoryOffset,
						emitLiteralIptr(offsetof(Runtime::MemoryRuntimeData, memtagRandomBuffer),
										memoryOffset->getType()));
					irBuilder.CreateStore(
						::WAVM::LLVMJIT::wavmCreateInBoundsGEP(irBuilder,
															   llvmContext.i8Type,
															   compartmentAddress,
															   {memtagRandomBufferOffset}),
						memoryInfo.memtagRandomBufferVariable);
				}
>>>>>>> 06e9d4f0
			}
		}

		void initContextVariables(llvm::Value* initialContextPointer, llvm::Type* iptrType)
		{
			memoryInfos.resize(memoryOffsets.size());
			bool ismemtagged = this->isMemTagged;
			for(Uptr memoryIndex = 0; memoryIndex < memoryOffsets.size(); ++memoryIndex)
			{
				MemoryInfo& memoryInfo = memoryInfos[memoryIndex];

				memoryInfo.basePointerVariable = irBuilder.CreateAlloca(
					llvmContext.i8PtrType, nullptr, "memoryBase" + llvm::Twine(memoryIndex));

				memoryInfo.endAddressVariable = irBuilder.CreateAlloca(
					iptrType,
					nullptr,
					"memoryNumReservedBytesMinusGuardBytes" + llvm::Twine(memoryIndex));

				if(ismemtagged)
				{
					memoryInfo.memtagBasePointerVariable = irBuilder.CreateAlloca(
						iptrType, nullptr, "memtagBasePointer" + llvm::Twine(memoryIndex));
					memoryInfo.memtagRandomBufferVariable
						= irBuilder.CreateAlloca(llvmContext.i8PtrType,
												 nullptr,
												 "memtagRandomBuffer" + llvm::Twine(memoryIndex));
				}
				else
				{
					memoryInfo.memtagBasePointerVariable = nullptr;
					memoryInfo.memtagRandomBufferVariable = nullptr;
				}
			}
			contextPointerVariable
				= irBuilder.CreateAlloca(llvmContext.i8PtrType, nullptr, "context");
			irBuilder.CreateStore(initialContextPointer, contextPointerVariable);
			reloadMemoryBases();
		}

		// Emits a call to a WAVM intrinsic function.
		ValueVector emitRuntimeIntrinsic(const char* intrinsicName,
										 IR::FunctionType intrinsicType,
										 const std::initializer_list<llvm::Value*>& args)
		{
			WAVM_ASSERT(intrinsicType.callingConvention() == IR::CallingConvention::intrinsic);

			llvm::Module* llvmModule = irBuilder.GetInsertBlock()->getParent()->getParent();
			llvm::Function* intrinsicFunction = llvmModule->getFunction(intrinsicName);
			if(!intrinsicFunction)
			{
				intrinsicFunction = llvm::Function::Create(asLLVMType(llvmContext, intrinsicType),
														   llvm::Function::ExternalLinkage,
														   intrinsicName,
														   llvmModule);
				intrinsicFunction->setCallingConv(
					asLLVMCallingConv(intrinsicType.callingConvention()));
			}

			return emitCallOrInvoke(
				intrinsicFunction, args, intrinsicType, getInnermostUnwindToBlock());
		}

		// Creates either a call or an invoke if the call occurs inside a try.
		ValueVector emitCallOrInvoke(llvm::Value* callee,
									 llvm::ArrayRef<llvm::Value*> args,
									 IR::FunctionType calleeType,
									 llvm::BasicBlock* unwindToBlock = nullptr)
		{
			const IR::CallingConvention callingConvention = calleeType.callingConvention();

			llvm::ArrayRef<llvm::Value*> callArgs = args;

			llvm::Value* resultsArray = nullptr;
			if(callingConvention == IR::CallingConvention::cAPICallback)
			{
				// Pass in pointers to argument and result arrays.
				auto argsArray = irBuilder.CreateAlloca(
					llvmContext.i8Type,
					emitLiteral(llvmContext, Uptr(args.size() * sizeof(IR::UntaggedValue))));
				for(Uptr argIndex = 0; argIndex < args.size(); ++argIndex)
				{
					storeToUntypedPointer(
						args[argIndex],
						::WAVM::LLVMJIT::wavmCreateInBoundsGEP(
							irBuilder,
							llvmContext.i8Type,
							argsArray,
							{emitLiteral(llvmContext,
										 Uptr(argIndex * sizeof(IR::UntaggedValue)))}));
				}

				resultsArray = irBuilder.CreateAlloca(
					llvmContext.i8Type,
					emitLiteral(llvmContext,
								Uptr(calleeType.results().size() * sizeof(IR::UntaggedValue))));

				auto callArgsAlloca = (llvm::Value**)alloca(sizeof(llvm::Value*) * 2);
				callArgs = llvm::ArrayRef<llvm::Value*>(callArgsAlloca, 2);
				callArgsAlloca[0] = argsArray;
				callArgsAlloca[1] = resultsArray;
			}
			else if(callingConvention != IR::CallingConvention::c)
			{
				// Augment the argument list with the context pointer.
				auto callArgsAlloca
					= (llvm::Value**)alloca(sizeof(llvm::Value*) * (args.size() + 1));
				callArgs = llvm::ArrayRef<llvm::Value*>(callArgsAlloca, args.size() + 1);
				callArgsAlloca[0] = ::WAVM::LLVMJIT::wavmCreateLoad(
					irBuilder, llvmContext.i8PtrType, contextPointerVariable);
				for(Uptr argIndex = 0; argIndex < args.size(); ++argIndex)
				{
					callArgsAlloca[1 + argIndex] = args[argIndex];
				}
			}

			// Call or invoke the callee.
			llvm::Value* returnValue;
			llvm::FunctionType* llvmCalleeType = asLLVMType(llvmContext, calleeType);
			if(!unwindToBlock)
			{
				auto call = irBuilder.CreateCall(llvmCalleeType, callee, callArgs);
				call->setCallingConv(asLLVMCallingConv(callingConvention));
				returnValue = call;
			}
			else
			{
				auto returnBlock = llvm::BasicBlock::Create(
					llvmContext, "invokeReturn", irBuilder.GetInsertBlock()->getParent());
#if LLVM_VERSION_MAJOR >= 8
				auto invoke = irBuilder.CreateInvoke(
					llvmCalleeType, callee, returnBlock, unwindToBlock, callArgs);
#else
				auto invoke = irBuilder.CreateInvoke(callee, returnBlock, unwindToBlock, callArgs);
#endif
				invoke->setCallingConv(asLLVMCallingConv(callingConvention));
				irBuilder.SetInsertPoint(returnBlock);
				returnValue = invoke;
			}

			ValueVector results;
			switch(callingConvention)
			{
			case IR::CallingConvention::wasm: {
				// Update the context variable.
				auto newContextPointer = irBuilder.CreateExtractValue(returnValue, {0});
				irBuilder.CreateStore(newContextPointer, contextPointerVariable);

				// Reload the memory/table base pointers.
				reloadMemoryBases();

				if(areResultsReturnedDirectly(calleeType.results()))
				{
					// If the results are returned directly, extract them from the returned struct.
					for(Uptr resultIndex = 0; resultIndex < calleeType.results().size();
						++resultIndex)
					{
						results.push_back(
							irBuilder.CreateExtractValue(returnValue, {U32(1), U32(resultIndex)}));
					}
				}
				else
				{
					// Otherwise, load them from the context.
					Uptr resultOffset = 0;
					for(IR::ValueType resultType : calleeType.results())
					{
						const U8 resultNumBytes = getTypeByteWidth(resultType);

						resultOffset = (resultOffset + resultNumBytes - 1) & -I8(resultNumBytes);
						WAVM_ASSERT(resultOffset < Runtime::maxThunkArgAndReturnBytes);
						auto typeptr = asLLVMType(llvmContext, resultType);
						results.push_back(
							loadFromUntypedPointer(::WAVM::LLVMJIT::wavmCreateInBoundsGEP(
													   irBuilder,
													   llvmContext.i8Type,
													   newContextPointer,
													   {emitLiteral(llvmContext, resultOffset)}),
												   typeptr,
												   resultNumBytes));

						resultOffset += resultNumBytes;
					}
				}

				break;
			}
			case IR::CallingConvention::intrinsicWithContextSwitch: {
				auto newContextPointer = returnValue;

				// Update the context variable.
				irBuilder.CreateStore(newContextPointer, contextPointerVariable);

				// Reload the memory/table base pointers.
				reloadMemoryBases();

				// Load the call result from the returned context.
				WAVM_ASSERT(calleeType.results().size() <= 1);
				if(calleeType.results().size() == 1)
				{
					llvm::Type* llvmResultType = asLLVMType(llvmContext, calleeType.results()[0]);
					results.push_back(
						loadFromUntypedPointer(newContextPointer,
											   llvmResultType,
											   IR::getTypeByteWidth(calleeType.results()[0])));
				}

				break;
			}
			case IR::CallingConvention::cAPICallback: {
				// Check whether the call returned an Exception.
				auto exception = returnValue;
				auto function = irBuilder.GetInsertBlock()->getParent();
				auto trapBlock = llvm::BasicBlock::Create(llvmContext, "intrinsicTrap", function);
				auto returnBlock
					= llvm::BasicBlock::Create(llvmContext, "intrinsicReturn", function);
				irBuilder.CreateCondBr(
					irBuilder.CreateICmpEQ(exception,
										   llvm::Constant::getNullValue(llvmContext.i8PtrType)),
					returnBlock,
					trapBlock);

				// If the call returned and Exception, throw it.
				irBuilder.SetInsertPoint(trapBlock);
				llvm::Module* llvmModule = irBuilder.GetInsertBlock()->getParent()->getParent();
				llvm::Type* iptrType
					= llvmModule->getDataLayout().getIntPtrType(exception->getType());
				IR::ValueType iptrValueType = iptrType->getIntegerBitWidth() == 32
												  ? IR::ValueType::i32
												  : IR::ValueType::i64;
				emitRuntimeIntrinsic("throwException",
									 IR::FunctionType(IR::TypeTuple{},
													  IR::TypeTuple{iptrValueType},
													  IR::CallingConvention::intrinsic),
									 {irBuilder.CreatePtrToInt(exception, iptrType)});
				irBuilder.CreateUnreachable();

				// Load the results from the results array.
				irBuilder.SetInsertPoint(returnBlock);
				for(Uptr resultIndex = 0; resultIndex < calleeType.results().size(); ++resultIndex)
				{
					auto typeptr = asLLVMType(llvmContext, calleeType.results()[resultIndex]);
					results.push_back(loadFromUntypedPointer(
						::WAVM::LLVMJIT::wavmCreateInBoundsGEP(
							irBuilder,
							llvmContext.i8Type,
							resultsArray,
							{emitLiteral(llvmContext, resultIndex * sizeof(IR::UntaggedValue))}),
						typeptr));
				}

				break;
			}
			case IR::CallingConvention::intrinsic:
			case IR::CallingConvention::c: {
				WAVM_ASSERT(calleeType.results().size() <= 1);
				if(calleeType.results().size() == 1) { results.push_back(returnValue); }
				break;
			}
			default: WAVM_UNREACHABLE();
			};

			return results;
		}

		void emitReturn(IR::TypeTuple resultTypes, const llvm::ArrayRef<llvm::Value*>& results)
		{
			llvm::Value* returnStruct = getZeroedLLVMReturnStruct(llvmContext, resultTypes);
			returnStruct = irBuilder.CreateInsertValue(
				returnStruct,
				::WAVM::LLVMJIT::wavmCreateLoad(
					irBuilder, llvmContext.i8PtrType, contextPointerVariable),
				{U32(0)});

			WAVM_ASSERT(resultTypes.size() == results.size());
			if(areResultsReturnedDirectly(resultTypes))
			{
				// If the results are returned directly, insert them into the return struct.
				for(Uptr resultIndex = 0; resultIndex < results.size(); ++resultIndex)
				{
					llvm::Value* result = results[resultIndex];
					returnStruct = irBuilder.CreateInsertValue(
						returnStruct, result, {U32(1), U32(resultIndex)});
				}
			}
			else
			{
				// Otherwise, store them in the context.
				Uptr resultOffset = 0;
				for(Uptr resultIndex = 0; resultIndex < results.size(); ++resultIndex)
				{
					const IR::ValueType resultType = resultTypes[resultIndex];
					const U8 resultNumBytes = IR::getTypeByteWidth(resultType);

					resultOffset = (resultOffset + resultNumBytes - 1) & -I8(resultNumBytes);
					WAVM_ASSERT(resultOffset < Runtime::maxThunkArgAndReturnBytes);
					auto ret2 = ::WAVM::LLVMJIT::wavmCreateInBoundsGEP(
						irBuilder,
						llvmContext.i8Type,
						::WAVM::LLVMJIT::wavmCreateLoad(
							irBuilder, llvmContext.i8PtrType, contextPointerVariable),
						{emitLiteral(llvmContext, resultOffset)});
#if LLVM_VERSION_MAJOR > 14
					auto ret = ret2;
#else
					auto ret = irBuilder.CreatePointerCast(
						ret2, asLLVMType(llvmContext, resultType)->getPointerTo());
#endif
					irBuilder.CreateStore(results[resultIndex], ret);

					resultOffset += resultNumBytes;
				}
			}

			irBuilder.CreateRet(returnStruct);
		}

		llvm::BasicBlock* getInnermostUnwindToBlock();

	private:
		std::vector<llvm::Constant*> memoryOffsets;
	};
}}<|MERGE_RESOLUTION|>--- conflicted
+++ resolved
@@ -143,36 +143,6 @@
 																 {memoryNumReservedBytesOffset}),
 															 memoryOffset->getType()),
 									  memoryInfo.endAddressVariable);
-<<<<<<< HEAD
-=======
-
-				if(ismemtagged)
-				{
-					::llvm::Value* memoryTagPointerBaseOffset = ::llvm::ConstantExpr::getAdd(
-						memoryOffset,
-						emitLiteralIptr(offsetof(Runtime::MemoryRuntimeData, memtagBase),
-										memoryOffset->getType()));
-					irBuilder.CreateStore(
-						loadFromUntypedPointer(
-							::WAVM::LLVMJIT::wavmCreateInBoundsGEP(irBuilder,
-																   llvmContext.i8Type,
-																   compartmentAddress,
-																   {memoryTagPointerBaseOffset}),
-							memoryOffset->getType()),
-						memoryInfo.memtagBasePointerVariable);
-
-					::llvm::Value* memtagRandomBufferOffset = ::llvm::ConstantExpr::getAdd(
-						memoryOffset,
-						emitLiteralIptr(offsetof(Runtime::MemoryRuntimeData, memtagRandomBuffer),
-										memoryOffset->getType()));
-					irBuilder.CreateStore(
-						::WAVM::LLVMJIT::wavmCreateInBoundsGEP(irBuilder,
-															   llvmContext.i8Type,
-															   compartmentAddress,
-															   {memtagRandomBufferOffset}),
-						memoryInfo.memtagRandomBufferVariable);
-				}
->>>>>>> 06e9d4f0
 			}
 		}
 
